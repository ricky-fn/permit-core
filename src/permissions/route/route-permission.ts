--- conflicted
+++ resolved
@@ -50,17 +50,13 @@
 	getDefaultRoute() {
 		return this.rules.find((rule) => rule.isDefault);
 	}
-<<<<<<< HEAD
 
 	/**
 	 * Get the rules that match the action based on the route.
 	 * @param {RouteAccessAction} action - The action to check against the rules.
 	 * @returns {IRoutePermissionRule[]} An array of valid rules for the action.
 	 */
-	private getRulesByAction(action: RouteAccessAction) {
-=======
 	getRulesByAction(action: RouteAccessAction) {
->>>>>>> 870050c9
 		const path = action.getParameters().route;
 		let validRules: IRoutePermissionRule[] = [];
 

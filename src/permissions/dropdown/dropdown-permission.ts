--- conflicted
+++ resolved
@@ -68,13 +68,8 @@
 	 * @param {R} rules - The rules associated with the permission.
 	 */
 	constructor(
-<<<<<<< HEAD
-		protected target: Group | Role,
-		protected rules: R,
-=======
 		protected target: Role | Group,
 		rules: R,
->>>>>>> 870050c9
 	) {
 		super(target, "dropdown" as T, rules);
 	}
